// Copyright 2019 Dolthub, Inc.
//
// Licensed under the Apache License, Version 2.0 (the "License");
// you may not use this file except in compliance with the License.
// You may obtain a copy of the License at
//
//     http://www.apache.org/licenses/LICENSE-2.0
//
// Unless required by applicable law or agreed to in writing, software
// distributed under the License is distributed on an "AS IS" BASIS,
// WITHOUT WARRANTIES OR CONDITIONS OF ANY KIND, either express or implied.
// See the License for the specific language governing permissions and
// limitations under the License.

package commands

import (
	"context"

	"github.com/dolthub/dolt/go/libraries/doltcore/env/actions"

	"github.com/dolthub/dolt/go/cmd/dolt/cli"
	"github.com/dolthub/dolt/go/cmd/dolt/errhand"
	eventsapi "github.com/dolthub/dolt/go/gen/proto/dolt/services/eventsapi/v1alpha1"
	"github.com/dolthub/dolt/go/libraries/doltcore/doltdb"
	"github.com/dolthub/dolt/go/libraries/doltcore/env"
	"github.com/dolthub/dolt/go/libraries/doltcore/ref"
	"github.com/dolthub/dolt/go/libraries/utils/argparser"
	"github.com/dolthub/dolt/go/libraries/utils/filesys"
)

const (
	ForceFetchFlag = "force"
)

var fetchDocs = cli.CommandDocumentationContent{
	ShortDesc: "Download objects and refs from another repository",
	LongDesc: `Fetch refs, along with the objects necessary to complete their histories and update remote-tracking branches.

By default dolt will attempt to fetch from a remote named {{.EmphasisLeft}}origin{{.EmphasisRight}}.  The {{.LessThan}}remote{{.GreaterThan}} parameter allows you to specify the name of a different remote you wish to pull from by the remote's name.

When no refspec(s) are specified on the command line, the fetch_specs for the default remote are used.
`,

	Synopsis: []string{
		"[{{.LessThan}}remote{{.GreaterThan}}] [{{.LessThan}}refspec{{.GreaterThan}} ...]",
	},
}

type FetchCmd struct{}

// Name is returns the name of the Dolt cli command. This is what is used on the command line to invoke the command
func (cmd FetchCmd) Name() string {
	return "fetch"
}

// Description returns a description of the command
func (cmd FetchCmd) Description() string {
	return "Update the database from a remote data repository."
}

// EventType returns the type of the event to log
func (cmd FetchCmd) EventType() eventsapi.ClientEventType {
	return eventsapi.ClientEventType_FETCH
}

// CreateMarkdown creates a markdown file containing the helptext for the command at the given path
func (cmd FetchCmd) CreateMarkdown(fs filesys.Filesys, path, commandStr string) error {
	ap := cmd.createArgParser()
	return CreateMarkdown(fs, path, cli.GetCommandDocumentation(commandStr, fetchDocs, ap))
}

func (cmd FetchCmd) createArgParser() *argparser.ArgParser {
	ap := argparser.NewArgParser()
	ap.SupportsFlag(ForceFetchFlag, "f", "Update refs to remote branches with the current state of the remote, overwriting any conflicting history.")
	return ap
}

// Exec executes the command
func (cmd FetchCmd) Exec(ctx context.Context, commandStr string, args []string, dEnv *env.DoltEnv) int {
	ap := cmd.createArgParser()
	help, usage := cli.HelpAndUsagePrinters(cli.GetCommandDocumentation(commandStr, fetchDocs, ap))
	apr := cli.ParseArgsOrDie(ap, args, help)

	remotes, _ := dEnv.GetRemotes()
	r, refSpecs, verr := getRefSpecs(apr.Args(), dEnv, remotes)

	updateMode := ref.UpdateMode{Force: apr.Contains(ForceFetchFlag)}

	if verr == nil {
		verr = fetchRefSpecs(ctx, updateMode, dEnv, r, refSpecs)
	}

	return HandleVErrAndExitCode(verr, usage)
}

func getRefSpecs(args []string, dEnv *env.DoltEnv, remotes map[string]env.Remote) (env.Remote, []ref.RemoteRefSpec, errhand.VerboseError) {
	if len(remotes) == 0 {
		return env.NoRemote, nil, errhand.BuildDError("error: no remotes set").AddDetails("to add a remote run: dolt remote add <remote> <url>").Build()
	}

	remName := "origin"
	remote, remoteOK := remotes[remName]

	if len(args) != 0 {
		if val, ok := remotes[args[0]]; ok {
			remName = args[0]
			remote = val
			remoteOK = ok
			args = args[1:]
		}
	}

	if !remoteOK {
		return env.NoRemote, nil, errhand.BuildDError("error: unknown remote").SetPrintUsage().Build()
	}

	var rs []ref.RemoteRefSpec
	var verr errhand.VerboseError
	var err error
	if len(args) != 0 {
		rs, verr = parseRSFromArgs(remName, args)
	} else {
		rs, err = dEnv.GetRefSpecs(remName)
		if err != nil {
			verr = errhand.VerboseErrorFromError(err)
		}
	}

	if verr != nil {
		return env.NoRemote, nil, verr
	}

	return remote, rs, verr
}

func parseRSFromArgs(remName string, args []string) ([]ref.RemoteRefSpec, errhand.VerboseError) {
	var refSpecs []ref.RemoteRefSpec
	for i := 0; i < len(args); i++ {
		rsStr := args[i]
		rs, err := ref.ParseRefSpec(rsStr)

		if err != nil {
			return nil, errhand.BuildDError("error: '%s' is not a valid refspec.", rsStr).SetPrintUsage().Build()
		}

		if _, ok := rs.(ref.BranchToBranchRefSpec); ok {
			local := "refs/heads/" + rsStr
			remTracking := "remotes/" + remName + "/" + rsStr
			rs2, err := ref.ParseRefSpec(local + ":" + remTracking)

			if err == nil {
				rs = rs2
			}
		}

		if rrs, ok := rs.(ref.RemoteRefSpec); !ok {
			return nil, errhand.BuildDError("error: '%s' is not a valid refspec referring to a remote tracking branch", rsStr).Build()
		} else {
			refSpecs = append(refSpecs, rrs)
		}
	}

	return refSpecs, nil
}

func mapRefspecsToRemotes(refSpecs []ref.RemoteRefSpec, dEnv *env.DoltEnv) (map[ref.RemoteRefSpec]env.Remote, errhand.VerboseError) {
	nameToRemote := dEnv.RepoState.Remotes

	rsToRem := make(map[ref.RemoteRefSpec]env.Remote)
	for _, rrs := range refSpecs {
		remName := rrs.GetRemote()

		if rem, ok := nameToRemote[remName]; !ok {
			return nil, errhand.BuildDError("error: unknown remote '%s'", remName).Build()
		} else {
			rsToRem[rrs] = rem
		}
	}

	return rsToRem, nil
}

func fetchRefSpecs(ctx context.Context, mode ref.UpdateMode, dEnv *env.DoltEnv, rem env.Remote, refSpecs []ref.RemoteRefSpec) errhand.VerboseError {
	srcDB, err := rem.GetRemoteDBWithoutCaching(ctx, dEnv.DoltDB.ValueReadWriter().Format())

	if err != nil {
		return errhand.BuildDError("error: failed to get remote db").AddCause(err).Build()
	}

	for _, rs := range refSpecs {

		branchRefs, err := srcDB.GetHeadRefs(ctx)

		if err != nil {
			return errhand.BuildDError("error: failed to read from ").AddCause(err).Build()
		}

		rsSeen := false

		for _, branchRef := range branchRefs {
			remoteTrackRef := rs.DestRef(branchRef)

			if remoteTrackRef != nil {
<<<<<<< HEAD
				srcDBCommit, err := actions.FetchRemoteBranch(ctx, dEnv.TempTableFilesDir(), rem, srcDB, dEnv.DoltDB, branchRef, remoteTrackRef, runProgFuncs, stopProgFuncs)
=======
				rsSeen = true
				srcDBCommit, err := actions.FetchRemoteBranch(ctx, dEnv, rem, srcDB, dEnv.DoltDB, branchRef, remoteTrackRef, runProgFuncs, stopProgFuncs)
>>>>>>> a480bad7

				if err != nil {
					return errhand.VerboseErrorFromError(err)
				}

				switch mode {
				case ref.ForceUpdate:
					err := dEnv.DoltDB.SetHeadToCommit(ctx, remoteTrackRef, srcDBCommit)
					if err != nil {
						return errhand.BuildDError("error: fetch failed").AddCause(err).Build()
					}
				case ref.FastForwardOnly:
					ok, err := dEnv.DoltDB.CanFastForward(ctx, remoteTrackRef, srcDBCommit)
					if !ok {
						return errhand.BuildDError("error: fetch failed, can't fast forward remote tracking ref").Build()
					}

					if err == nil || err == doltdb.ErrUpToDate || err == doltdb.ErrIsAhead {
						err = dEnv.DoltDB.FastForward(ctx, remoteTrackRef, srcDBCommit)
						if err != nil {
							return errhand.BuildDError("error: fetch failed, can't fast forward remote tracking ref").AddCause(err).Build()
						}
					} else if err != nil {
						return errhand.BuildDError("error: fetch failed, can't fast forward remote tracking ref").AddCause(err).Build()
					}
				}
			}
		}
<<<<<<< HEAD
	}

	err = actions.FetchFollowTags(ctx, dEnv.TempTableFilesDir(), srcDB, dEnv.DoltDB, runProgFuncs, stopProgFuncs)
=======

		if !rsSeen {
			if rb, ok := rs.(ref.BranchToTrackingBranchRefSpec); ok {
				return errhand.BuildDError("error: %s does not appear to be a dolt database. could not read from the remote database. please make sure you have the correct access rights and the database exists", rb.GetRemRefToLocal()).Build()
			}

			return errhand.BuildDError("error: remote does not appear to be a dolt database. could not read from the remote database. lease make sure you have the correct access rights and the database exists").Build()
		}
	}

	err = actions.FetchFollowTags(ctx, dEnv, srcDB, dEnv.DoltDB, runProgFuncs, stopProgFuncs)
>>>>>>> a480bad7

	if err != nil {
		return errhand.VerboseErrorFromError(err)
	}

	return nil
}<|MERGE_RESOLUTION|>--- conflicted
+++ resolved
@@ -202,13 +202,8 @@
 			remoteTrackRef := rs.DestRef(branchRef)
 
 			if remoteTrackRef != nil {
-<<<<<<< HEAD
+				rsSeen = true
 				srcDBCommit, err := actions.FetchRemoteBranch(ctx, dEnv.TempTableFilesDir(), rem, srcDB, dEnv.DoltDB, branchRef, remoteTrackRef, runProgFuncs, stopProgFuncs)
-=======
-				rsSeen = true
-				srcDBCommit, err := actions.FetchRemoteBranch(ctx, dEnv, rem, srcDB, dEnv.DoltDB, branchRef, remoteTrackRef, runProgFuncs, stopProgFuncs)
->>>>>>> a480bad7
-
 				if err != nil {
 					return errhand.VerboseErrorFromError(err)
 				}
@@ -236,11 +231,6 @@
 				}
 			}
 		}
-<<<<<<< HEAD
-	}
-
-	err = actions.FetchFollowTags(ctx, dEnv.TempTableFilesDir(), srcDB, dEnv.DoltDB, runProgFuncs, stopProgFuncs)
-=======
 
 		if !rsSeen {
 			if rb, ok := rs.(ref.BranchToTrackingBranchRefSpec); ok {
@@ -251,9 +241,7 @@
 		}
 	}
 
-	err = actions.FetchFollowTags(ctx, dEnv, srcDB, dEnv.DoltDB, runProgFuncs, stopProgFuncs)
->>>>>>> a480bad7
-
+	err = actions.FetchFollowTags(ctx, dEnv.TempTableFilesDir(), srcDB, dEnv.DoltDB, runProgFuncs, stopProgFuncs)
 	if err != nil {
 		return errhand.VerboseErrorFromError(err)
 	}
