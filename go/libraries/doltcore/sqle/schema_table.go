--- conflicted
+++ resolved
@@ -221,7 +221,6 @@
 	if err != nil {
 		return nil, false, err
 	}
-<<<<<<< HEAD
 
 	defer func() {
 		if cerr := iter.Close(ctx); cerr != nil {
@@ -229,11 +228,7 @@
 		}
 	}()
 
-	sqlRow, err := iter.Next()
-=======
-	defer rowIter.Close(ctx)
-	sqlRow, err := rowIter.Next(ctx)
->>>>>>> b5053646
+	sqlRow, err := iter.Next(ctx)
 	if err == nil {
 		return sqlRow, true, nil
 	} else if err == io.EOF {
