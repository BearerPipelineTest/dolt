// Copyright 2021 Dolthub, Inc.
//
// Licensed under the Apache License, Version 2.0 (the "License");
// you may not use this file except in compliance with the License.
// You may obtain a copy of the License at
//
//     http://www.apache.org/licenses/LICENSE-2.0
//
// Unless required by applicable law or agreed to in writing, software
// distributed under the License is distributed on an "AS IS" BASIS,
// WITHOUT WARRANTIES OR CONDITIONS OF ANY KIND, either express or implied.
// See the License for the specific language governing permissions and
// limitations under the License.

package actions

import (
	"context"

	"github.com/dolthub/dolt/go/libraries/doltcore/doltdb"
	"github.com/dolthub/dolt/go/libraries/doltcore/doltdocs"
	"github.com/dolthub/dolt/go/libraries/doltcore/env"
)

<<<<<<< HEAD
func CheckoutAllTables(ctx context.Context, dEnv *env.DoltEnv) error {
	roots, err := getRoots(ctx, dEnv.DoltDB, dEnv.RepoStateReader(), doltdb.WorkingRoot, doltdb.StagedRoot, doltdb.HeadRoot)
=======
func CheckoutAllTables(ctx context.Context, dbData env.DbData) error {
	roots, err := getRoots(ctx, dbData.Ddb, dbData.Rsr, WorkingRoot, StagedRoot, HeadRoot)
>>>>>>> 70a0528b

	if err != nil {
		return err
	}

	tbls, err := doltdb.UnionTableNames(ctx, roots[doltdb.WorkingRoot], roots[doltdb.StagedRoot], roots[doltdb.HeadRoot])

	if err != nil {
		return err
	}

	docs := doltdocs.SupportedDocs

	return checkoutTablesAndDocs(ctx, dbData, roots, tbls, docs)

}

func CheckoutTables(ctx context.Context, dbData env.DbData, tables []string) error {
	roots, err := getRoots(ctx, dbData.Ddb, dbData.Rsr, doltdb.WorkingRoot, doltdb.StagedRoot, doltdb.HeadRoot)

	if err != nil {
		return err
	}

	return checkoutTables(ctx, dbData, roots, tables)
}

// CheckoutTablesAndDocs takes in a set of tables and docs and checks them out to another branch.
func CheckoutTablesAndDocs(ctx context.Context, dbData env.DbData, tables []string, docs doltdocs.Docs) error {
	roots, err := getRoots(ctx, dbData.Ddb, dbData.Rsr, doltdb.WorkingRoot, doltdb.StagedRoot, doltdb.HeadRoot)

	if err != nil {
		return err
	}

	return checkoutTablesAndDocs(ctx, dbData, roots, tables, docs)
}

func checkoutTables(ctx context.Context, dbData env.DbData, roots map[doltdb.RootType]*doltdb.RootValue, tbls []string) error {
	unknownTbls := []string{}

	currRoot := roots[doltdb.WorkingRoot]
	staged := roots[doltdb.StagedRoot]
	head := roots[doltdb.HeadRoot]

	for _, tblName := range tbls {
		if tblName == doltdb.DocTableName {
			continue
		}
		tbl, ok, err := staged.GetTable(ctx, tblName)

		if err != nil {
			return err
		}

		if !ok {
			tbl, ok, err = head.GetTable(ctx, tblName)

			if err != nil {
				return err
			}

			if !ok {
				unknownTbls = append(unknownTbls, tblName)
				continue
			}
		}

		currRoot, err = currRoot.PutTable(ctx, tblName, tbl)

		if err != nil {
			return err
		}
	}

	if len(unknownTbls) > 0 {
		// Return table not exist error before RemoveTables, which fails silently if the table is not on the root.
		err := validateTablesExist(ctx, currRoot, unknownTbls)
		if err != nil {
			return err
		}

		currRoot, err = currRoot.RemoveTables(ctx, unknownTbls...)

		if err != nil {
			return err
		}
	}

	// update the working root with currRoot
	_, err := env.UpdateWorkingRoot(ctx, dbData.Ddb, dbData.Rsw, currRoot)

	return err
}

func checkoutDocs(ctx context.Context, dbData env.DbData, roots map[doltdb.RootType]*doltdb.RootValue, docs doltdocs.Docs) error {
	currRoot := roots[doltdb.WorkingRoot]
	staged := roots[doltdb.StagedRoot]
	head := roots[doltdb.HeadRoot]

	if len(docs) > 0 {
		currRootWithDocs, stagedWithDocs, updatedDocs, err := getUpdatedWorkingAndStagedWithDocs(ctx, currRoot, staged, head, docs)
		if err != nil {
			return err
		}
		currRoot = currRootWithDocs
		staged = stagedWithDocs
		docs = updatedDocs
	}

	_, err := env.UpdateWorkingRoot(ctx, dbData.Ddb, dbData.Rsw, currRoot)
	if err != nil {
		return err
	}

	return dbData.Drw.WriteDocsToDisk(docs)
}

func checkoutTablesAndDocs(ctx context.Context, dbData env.DbData, roots map[doltdb.RootType]*doltdb.RootValue, tbls []string, docs doltdocs.Docs) error {
	err := checkoutTables(ctx, dbData, roots, tbls)

	if err != nil {
		return err
	}

	roots, err = getRoots(ctx, dbData.Ddb, dbData.Rsr, doltdb.WorkingRoot, doltdb.StagedRoot, doltdb.HeadRoot)

	if err != nil {
		return err
	}

	return checkoutDocs(ctx, dbData, roots, docs)
}<|MERGE_RESOLUTION|>--- conflicted
+++ resolved
@@ -22,13 +22,8 @@
 	"github.com/dolthub/dolt/go/libraries/doltcore/env"
 )
 
-<<<<<<< HEAD
-func CheckoutAllTables(ctx context.Context, dEnv *env.DoltEnv) error {
-	roots, err := getRoots(ctx, dEnv.DoltDB, dEnv.RepoStateReader(), doltdb.WorkingRoot, doltdb.StagedRoot, doltdb.HeadRoot)
-=======
 func CheckoutAllTables(ctx context.Context, dbData env.DbData) error {
-	roots, err := getRoots(ctx, dbData.Ddb, dbData.Rsr, WorkingRoot, StagedRoot, HeadRoot)
->>>>>>> 70a0528b
+	roots, err := getRoots(ctx, dbData.Ddb, dbData.Rsr, doltdb.WorkingRoot, doltdb.StagedRoot, doltdb.HeadRoot)
 
 	if err != nil {
 		return err
