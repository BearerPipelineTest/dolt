--- conflicted
+++ resolved
@@ -39,11 +39,7 @@
     teardown_common
 }
 
-<<<<<<< HEAD
-@test "sql: dolt sql -q default doltcfg directory" {
-=======
 @test "sql: dolt sql -q" {
->>>>>>> 4031af1a
     # remove any previous config directories
     rm -rf .doltcfg
 
@@ -56,42 +52,6 @@
     # check for config directory
     run ls -a
     [[ "$output" =~ ".doltcfg" ]] || false
-<<<<<<< HEAD
-
-    # check for no privileges.db file
-    run ls .doltcfg
-    ! [[ "$output" =~ "privileges.db" ]] || false
-
-    # create new_user
-    run dolt sql -q "create user new_user"
-    [ "$status" -eq 0 ]
-
-    # show users, expect root user and new_user
-    run dolt sql -q "select user from mysql.user;"
-    [ "$status" -eq 0 ]
-    [[ "$output" =~ "root" ]] || false
-    [[ "$output" =~ "new_user" ]] || false
-
-    # check for config directory
-    run ls -a
-    [[ "$output" =~ ".doltcfg" ]] || false
-
-    # check for no privileges.db file
-    run ls .doltcfg
-    [[ "$output" =~ "privileges.db" ]] || false
-
-    # remove config directory just in case
-    rm -rf .doltcfg
-}
-
-@test "sql: dolt sql -q specify doltcfg dir" {
-    # remove any previous config directories
-    rm -rf .doltcfg
-    rm -rf thisisthedoltdir
-
-    # show users, expect just root user
-    run dolt sql --doltcfg-dir=thisisthedoltdir -q "select user from mysql.user;"
-=======
 
     # check for no privileges.db file
     run ls .doltcfg
@@ -220,27 +180,10 @@
 
     # show users, expect just root user
     run dolt sql --doltcfg-dir=doltcfgdir -q "select user from mysql.user;"
->>>>>>> 4031af1a
     [ "$status" -eq 0 ]
     [[ "$output" =~ "root" ]] || false
     ! [[ "$output" =~ "new_user" ]] || false
 
-<<<<<<< HEAD
-    # check that only custom doltcfg directory exists
-    run ls -a
-    ! [[ "$output" =~ ".doltcfg" ]] || false
-    [[ "$output" =~ "thisisthedoltdir" ]] || false
-
-    # check for no privileges.db file
-    run ls thisisthedoltdir
-    ! [[ "$output" =~ "privileges.db" ]] || false
-
-    # create new_user
-    dolt sql --doltcfg-dir=thisisthedoltdir -q "create user new_user"
-
-    # show users, expect root user and new_user
-    run dolt sql --doltcfg-dir=thisisthedoltdir -q "select user from mysql.user;"
-=======
     # expect only custom doltcfgdir
     run ls -a
     ! [[ "$output" =~ ".doltcfg" ]] || false
@@ -252,30 +195,16 @@
 
     # show users, expect root user and new_user
     run dolt sql --doltcfg-dir=doltcfgdir -q "select user from mysql.user;"
->>>>>>> 4031af1a
     [ "$status" -eq 0 ]
     [[ "$output" =~ "root" ]] || false
     [[ "$output" =~ "new_user" ]] || false
 
-<<<<<<< HEAD
-    # check for config directory
-    run ls -a
-    ! [[ "$output" =~ ".doltcfg" ]] || false
-    [[ "$output" =~ "thisisthedoltdir" ]] || false
-
-    # check for no privileges.db file
-    run ls thisisthedoltdir
-=======
     # expect privileges files in doltcfgdir
     run ls doltcfgdir
->>>>>>> 4031af1a
     [[ "$output" =~ "privileges.db" ]] || false
 
     # remove config directory just in case
     rm -rf .doltcfg
-<<<<<<< HEAD
-    rm -rf thisisthedoltdir
-=======
     rm -rf doltcfgdir
 }
 
@@ -314,7 +243,6 @@
     # remove config files
     rm -rf .doltcfg
     rm -f privs.db
->>>>>>> 4031af1a
 }
 
 @test "sql: dolt sql -q --data-dir --doltcfg-dir" {
@@ -721,27 +649,15 @@
     [ "$status" -eq 1 ]
     [[ "$output" =~ "multiple .doltcfg directories detected" ]] || false
 
-<<<<<<< HEAD
-=======
     # specifying datadir, resolves issue
     run dolt sql --data-dir=. -q "show databases;"
     [ "$status" -eq 0 ]
 
->>>>>>> 4031af1a
     # remove existing directories
     rm -rf .doltcfg
     rm -rf inner_db
 }
 
-<<<<<<< HEAD
-@test "sql: dolt sql -q specify data directory, cfg directory, and privilege file" {
-    # remove files
-    rm -rf .doltcfg
-    rm -rf cfgdir
-    rm -rf datadir
-    rm -f privileges.db
-
-=======
 @test "sql: dolt sql -q specify data directory outside of dolt repo" {
     # remove files
     rm -rf datadir
@@ -749,7 +665,6 @@
     rm -rf new_repo
 
     # initialize data directory and inner dbs
->>>>>>> 4031af1a
     mkdir datadir
     cd datadir
 
@@ -768,13 +683,6 @@
     dolt init
     cd ..
 
-<<<<<<< HEAD
-    cd ..
-
-    mkdir cfgdir
-
-    run dolt sql --data-dir=datadir --doltcfg-dir=cfgdir --privilege-file=privileges.db -q "show databases"
-=======
     # save data path
     DATADIR=$(pwd)
 
@@ -785,43 +693,11 @@
     cd new_repo
 
     run dolt sql --data-dir=$DATADIR -q "show databases"
->>>>>>> 4031af1a
     [ $status -eq 0 ]
     [[ $output =~ "db1" ]] || false
     [[ $output =~ "db2" ]] || false
     [[ $output =~ "db3" ]] || false
 
-<<<<<<< HEAD
-    run dolt sql --data-dir=datadir --doltcfg-dir=cfgdir --privilege-file=privileges.db -q "create user new_user"
-    [ $status -eq 0 ]
-
-    run ls -a
-    [[ $output =~ "datadir" ]] || false
-    [[ $output =~ "cfgdir" ]] || false
-    [[ $output =~ "privileges.db" ]] || false
-    ! [[ $output =~ ".doltcfg" ]] || false
-
-    run ls cfgdir
-    ! [[ $output =~ "privileges.db" ]] || false
-
-    run dolt sql --data-dir=datadir --doltcfg-dir=cfgdir --privilege-file=privileges.db -q "use db1; select user from mysql.user"
-    [ $status -eq 0 ]
-    [[ $output =~ "new_user" ]] || false
-
-    run dolt sql --data-dir=datadir --doltcfg-dir=cfgdir --privilege-file=privileges.db -q "use db2; select user from mysql.user"
-    [ $status -eq 0 ]
-    [[ $output =~ "new_user" ]] || false
-
-    run dolt sql --data-dir=datadir --doltcfg-dir=cfgdir --privilege-file=privileges.db -q "use db3; select user from mysql.user"
-    [ $status -eq 0 ]
-    [[ $output =~ "new_user" ]] || false
-
-    # remove files
-    rm -rf .doltcfg
-    rm -rf cfgdir
-    rm -rf datadir
-    rm -f privileges.db
-=======
     run dolt sql --data-dir=$DATADIR -q "create user new_user"
     [ $status -eq 0 ]
 
@@ -854,7 +730,6 @@
     # remove files
     rm -rf new_repo
     rm -rf datadir
->>>>>>> 4031af1a
 }
 
 @test "sql: errors do not write incomplete rows" {
